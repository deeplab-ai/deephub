import logging
from pathlib import Path
from typing import Union, Optional, List, Dict, NamedTuple, Tuple
from functools import lru_cache
import multiprocessing

import tensorflow as tf
import numpy as np

from deephub.common.modules import instantiate_from_dict
from deephub.common.io import AnyPathType
from deephub.common.utils import merge_dictionaries
from deephub.common.io import resolve_glob_pattern
from .features import FeatureTypeBase
from ..base import FeederBase, InputFN
from .meta import get_fileinfo, generate_fileinfo


logger = logging.getLogger(__name__)


class TFRecordExamplesFeeder(FeederBase):
    """
    Feeder for tf.train.Examples stored in TFRecord files.

    The TFRecordExamplesFeeder is capable to read streams
    of tf_records, parse them using the tf.train.Example proto
    and convert them to feature-label dataset. The user has
    to provide the features that are stored inside the examples
    mapped by a unique key and the keys that will be outputed
    as training features and labels.

    """

    def __init__(self,
                 file_patterns: Union[AnyPathType, List[AnyPathType]],
                 features_map: Dict[str, Union[NamedTuple, FeatureTypeBase]],
                 max_examples: int = -1,
                 labels_map: Optional[Dict[str, Union[NamedTuple, FeatureTypeBase]]] = None,
                 batch_size: int = 128,
                 drop_remainder: bool = False,
                 shuffle: bool = True,
                 shuffle_buffer_size: Optional[int] = 10000,
                 num_parallel_maps: Optional[int] = None,
                 num_parallel_reads: Optional[int] = 32,
                 prefetch: Optional[int] = None,
                 auto_generate_meta: bool = False):
        """
        Initialize the feeder

        :param file_patterns: A glob file pattern to local file system. It also support a list of patterns
            and will read the union of all matched files.
        :param features_map: A dictionary of example features that will be used as input features in the model. The
            dictionary consists of standard feature descriptors such as tf.io.FixedLenFeature or by custom
            FeatureTypeBase objects, that are mapped by the name that was used to serialize them inside examples.
        :param max_examples: Number of examples to load from the dataset. Default value -1 will load the
            whole dataset with total_examples rows. If shuffling is enabled, it will happen on the truncated dataset.
        :param labels_map: A dictionary of example features that will be used as input labels in the model. The
            dictionary follows the same format as in `features_map` argument.
        :param batch_size: The size of the mini-batch that will produce this feeder
        :param drop_remainder: Determines if you drop or not the remainder of data rows (total examples%batch_size)
        :param shuffle: A flag to control if input should be shuffled
        :param shuffle_buffer_size: Buffer size for the shuffle data operation
        :param num_parallel_maps: The number of parallel workers to perform the mapping/parsing on examples.
            Setting this to None, will try to detect a good value for optimal efficiency
        :param num_parallel_reads: The number of files to read in parallel.
        :param prefetch: The number of batches that will be buffered when prefetching.
            Setting this to None, will try to detect a good value for optimal efficiency
        :param auto_generate_meta: If true the feeder will generate metadata for each tfrecord that does not
            have. WARNING: This process may take a long time depending the size of the file and you need to make
            sure that you have write access to the same folder as the tfrecord files.
        """
        if not isinstance(file_patterns, (list, tuple)):
            file_patterns = (file_patterns,)
        self.file_patterns = file_patterns
        self.auto_generate_meta = auto_generate_meta

        if not self.file_paths:
            raise FileNotFoundError(f"No file matched with provided file patterns {self.file_patterns}. ")

        self.max_examples = max_examples

        if batch_size <= 0:
            raise ValueError('Batch size must be a positive number')

        if batch_size > self.total_examples:
            raise ValueError(f"The batch size({batch_size}) is greater than the max_examples({self.total_examples}) "
                             f"loaded from the dataset. Please set this value in range between "
                             f"[1, {self.total_examples}].")

        self.batch_size = batch_size

        if num_parallel_maps is None:
            num_parallel_maps = multiprocessing.cpu_count()
            logger.info(f"TFRecordExamplesFeeder choosing '{num_parallel_maps}' parallel calls for map() "
                        f"based on discovered CPUs")

        logger.info(f"Feeding {self.total_examples} total examples.")

        self.shuffle_buffer_size = min(shuffle_buffer_size, self.total_examples)

        self.features_map = self._construct_features_map(features_map=features_map)
        if labels_map is not None:
            self.labels_map = self._construct_features_map(features_map=labels_map)
        else:
            self.labels_map = None

        self.shuffle = shuffle
        self.num_parallel_reads = num_parallel_reads
        self.num_parallel_maps = num_parallel_maps
        self.prefetch = prefetch
        self.drop_remainder = drop_remainder

    @property
    @lru_cache()
    def file_paths(self) -> List[Path]:
        """The list of files that matched the given patterns"""

        fpaths = []
        for pattern in self.file_patterns:
            fpaths.extend(resolve_glob_pattern(pattern, match_folders=False))

        return fpaths

    @property
    @lru_cache()
    def total_examples(self) -> Optional[int]:
        """The total number of examples that was found in input files"""
        if self.auto_generate_meta:
            info_f = generate_fileinfo
        else:
            info_f = get_fileinfo

        total_examples = sum(
            info_f(fpath).total_records
            for fpath in self.file_paths
            )

        if self.max_examples > total_examples:
            raise ValueError("Feeder input max_examples({}) is greater than the "
                             "total({}) number of samples into the dataset. Your "
                             "calculations about steps per epoch and other metrics may be"
                             "incorrect, so please change the max_examples to a "
                             "correct value.".format(self.max_examples, total_examples))

        if self.max_examples == -1:
            logger.warning("Input max_examples equal to -1, means that the whole dataset with size ({}) will be loaded"
                           .format(total_examples))
        else:
            total_examples = self.max_examples

        return total_examples

    @classmethod
    def _construct_features_map(
            cls,
            features_map: Dict[str, Union[Dict, FeatureTypeBase]]) -> Dict[str, FeatureTypeBase]:
        """
        Create an example feature based on a dictionary that describes the type and parameters.

        The reconstruction process is similar to reconstruction followed by variant definition for
        Model and Feeders

        :param features_map: Example features or dictionary with their definitions mapped in unique key.
        :return: The example feature objects mapped in their key, preserving the same order as in `features_map`
        """

        features_map_objects = {}

        if 'module_path' not in features_map:
            module_path = 'tensorflow'
        else:
            module_path = features_map['module_path']
            del (features_map['module_path'])

        for fname, fmap in features_map.items():

            if not isinstance(fmap, dict):
                features_map_objects[fname] = fmap
                continue

            features_map_objects[fname] = instantiate_from_dict(
                fmap,
                search_modules=[module_path])

        result = features_map_objects
        return result

    def _parse_example(self, raw_record: tf.Tensor) -> Union[Tuple[Dict[str, tf.Tensor], Dict[str, tf.Tensor]],
                                                             Dict[str, tf.Tensor]]:
        """
        Parse a single example and return a tuple with features and labels mapped by their key name

        :param raw_record: The raw tf_record as extracted from the stream
        """
        if self.labels_map is not None:
            example_features = merge_dictionaries(self.features_map, self.labels_map)
        else:
            example_features = self.features_map

        # Override custom-features with raw feature type
        custom_features = {
            name: feature
            for name, feature in example_features.items()
            if hasattr(feature, 'raw_feature_type')
        }
        for name in custom_features.keys():
            example_features[name] = custom_features[name].raw_feature_type

        # Native example parsing
        example = tf.parse_single_example(serialized=raw_record, features=example_features)

        # Post-process custom feature types
        for name, custom_feature in custom_features.items():
            example[name] = custom_feature.post_parse_op(example[name])

        if self.labels_map is not None:
            return (
                {key: example[key] for key in self.features_map.keys()},
                {key: example[key] for key in self.labels_map.keys()}
            )
        else:
            return {key: example[key] for key in self.features_map.keys()}

    def get_input_fn(self, epochs: Optional[int] = None) -> InputFN:

        def _input_fn():
<<<<<<< HEAD
            if self.max_examples == -1:
                raw_records = tf.data.TFRecordDataset(list(map(str, self.file_paths)),
                                                      num_parallel_reads=self.num_parallel_reads)
            else:
                raw_records = tf.data.TFRecordDataset(list(map(str, self.file_paths)),
                                                      num_parallel_reads=self.num_parallel_reads).\
                    take(count=self.total_examples)

            examples = raw_records.map(self._parse_example,
                                       num_parallel_calls=self.num_parallel_maps)

            if self.shuffle:
                examples = examples.shuffle(self.shuffle_buffer_size, reshuffle_each_iteration=True).repeat(count=epochs)
            else:
                examples = examples.repeat(count=epochs)

            batches = examples.batch(batch_size=self.batch_size, drop_remainder=self.drop_remainder)

            # buffer_size=None is autotuning the appropriate prefetching buffer size
            return batches.prefetch(buffer_size=self.prefetch)
=======
            return self.get_tf_dataset(epochs=epochs)
>>>>>>> d96abb16

        return _input_fn

    def get_tf_dataset(self, epochs: Optional[int] = None) -> tf.data.Dataset:
        if self.max_examples == -1:
            raw_records = tf.data.TFRecordDataset(list(map(str, self.file_paths)),
                                                  num_parallel_reads=self.num_parallel_reads)
        else:
            raw_records = tf.data.TFRecordDataset(list(map(str, self.file_paths)),
                                                  num_parallel_reads=self.num_parallel_reads). \
                take(count=self.total_examples)
        examples = raw_records.map(self._parse_example, num_parallel_calls=self.num_parallel_maps)
        if self.shuffle:
            examples = examples.apply(tf.data.experimental.shuffle_and_repeat(
                buffer_size=self.shuffle_buffer_size, count=1))
        else:
            examples = examples.repeat(count=epochs)
        batches = examples.batch(batch_size=self.batch_size, drop_remainder=self.drop_remainder)
        # buffer_size=None is autotuning the appropriate prefetching buffer size
        return batches.prefetch(buffer_size=self.prefetch)

    def total_steps(self, epochs: int) -> Optional[int]:
        if self.total_examples is None:
            return None
        else:
            if self.drop_remainder:
                return int(np.floor((self.total_examples / self.batch_size) * epochs))
            else:
                return int(np.ceil((self.total_examples / self.batch_size) * epochs))<|MERGE_RESOLUTION|>--- conflicted
+++ resolved
@@ -225,30 +225,7 @@
     def get_input_fn(self, epochs: Optional[int] = None) -> InputFN:
 
         def _input_fn():
-<<<<<<< HEAD
-            if self.max_examples == -1:
-                raw_records = tf.data.TFRecordDataset(list(map(str, self.file_paths)),
-                                                      num_parallel_reads=self.num_parallel_reads)
-            else:
-                raw_records = tf.data.TFRecordDataset(list(map(str, self.file_paths)),
-                                                      num_parallel_reads=self.num_parallel_reads).\
-                    take(count=self.total_examples)
-
-            examples = raw_records.map(self._parse_example,
-                                       num_parallel_calls=self.num_parallel_maps)
-
-            if self.shuffle:
-                examples = examples.shuffle(self.shuffle_buffer_size, reshuffle_each_iteration=True).repeat(count=epochs)
-            else:
-                examples = examples.repeat(count=epochs)
-
-            batches = examples.batch(batch_size=self.batch_size, drop_remainder=self.drop_remainder)
-
-            # buffer_size=None is autotuning the appropriate prefetching buffer size
-            return batches.prefetch(buffer_size=self.prefetch)
-=======
             return self.get_tf_dataset(epochs=epochs)
->>>>>>> d96abb16
 
         return _input_fn
 
@@ -262,8 +239,7 @@
                 take(count=self.total_examples)
         examples = raw_records.map(self._parse_example, num_parallel_calls=self.num_parallel_maps)
         if self.shuffle:
-            examples = examples.apply(tf.data.experimental.shuffle_and_repeat(
-                buffer_size=self.shuffle_buffer_size, count=1))
+            examples = examples.shuffle(self.shuffle_buffer_size, reshuffle_each_iteration=True).repeat(count=epochs)
         else:
             examples = examples.repeat(count=epochs)
         batches = examples.batch(batch_size=self.batch_size, drop_remainder=self.drop_remainder)
